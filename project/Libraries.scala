import sbt.*

object Libraries {
<<<<<<< HEAD
  val zio_version = "2.1.20"
  val doobie_version = "1.0.0-RC9"
=======
  val zio_version = "2.1.19"
  val doobie_version = "1.0.0-RC10"
>>>>>>> 4e959069

  val zio = Seq(
    "dev.zio" %% "zio" % zio_version,
    "dev.zio" %% "zio-streams" % zio_version
  )

  val `zio-test`: Seq[ModuleID] = Seq(
    "dev.zio" %% "zio-test" % zio_version,
    "dev.zio" %% "zio-test-magnolia" % zio_version,
    "dev.zio" %% "zio-test-sbt" % zio_version
  )

  val `zio-json-libs` = Seq(
    "dev.zio" %% "zio-json" % "0.7.44"
  )

  val doobie = Seq(
    "dev.zio" %% "zio-interop-cats" % "23.1.0.5",
    "org.tpolecat" %% "doobie-core" % doobie_version,
    "org.tpolecat" %% "doobie-postgres" % doobie_version,
    "org.tpolecat" %% "doobie-hikari" % doobie_version
  )

  val logback = Seq(
    "ch.qos.logback" % "logback-classic" % "1.5.18"
  )

  val `play-json-libs` = Seq(
    "com.typesafe.play" %% "play-json" % "2.9.4",
    "org.julienrf" %% "play-json-derived-codecs" % "7.0.0"
  )

  val `postgres-test-container` = Seq(
    "com.dimafeng" %% "testcontainers-scala-postgresql" % "0.43.0"
  )

  implicit class TestOps(libs: Seq[ModuleID]) {
    def asTest: Seq[ModuleID] = libs.map(_ % Test)
  }
}<|MERGE_RESOLUTION|>--- conflicted
+++ resolved
@@ -1,13 +1,8 @@
 import sbt.*
 
 object Libraries {
-<<<<<<< HEAD
   val zio_version = "2.1.20"
-  val doobie_version = "1.0.0-RC9"
-=======
-  val zio_version = "2.1.19"
   val doobie_version = "1.0.0-RC10"
->>>>>>> 4e959069
 
   val zio = Seq(
     "dev.zio" %% "zio" % zio_version,
